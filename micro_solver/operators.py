from __future__ import annotations

"""Operator interface and basic implementations for the micro‑solver rebuild.

Operators perform small state transitions and return a progress signal.  They
are intentionally lightweight so they can be scheduled dynamically based on
observed progress rather than a fixed strategy tree.
"""

from dataclasses import dataclass
from typing import Tuple, Any

from .state import MicroState
from .sym_utils import (
    rewrite_relations,
    simplify_expr,
    verify_candidate,
    solve_for,
    solve_any,
    parse_relation_sides,
    evaluate_numeric,
    evaluate_with_env,
)


def _apply_env(relations: list[str], env: dict[str, Any]) -> list[str]:
    """Return relations with known environment bindings substituted."""
    if not env:
        return relations
    try:
        import sympy as sp
        from sympy.parsing.sympy_parser import (
            implicit_multiplication_application,
            parse_expr,
            standard_transformations,
        )

        trans = (*standard_transformations, implicit_multiplication_application)
        rep = {sp.Symbol(k): parse_expr(str(v), transformations=trans) for k, v in env.items()}
        new_rels: list[str] = []
        for r in relations:
            try:
                op, lhs, rhs = parse_relation_sides(r)
                if op != "=":
                    new_rels.append(r)
                    continue
                L = parse_expr(lhs, transformations=trans).xreplace(rep)
                R = parse_expr(rhs, transformations=trans).xreplace(rep)
                new_rels.append(f"{sp.sstr(L)} = {sp.sstr(R)}")
            except Exception:
                new_rels.append(r)
        return new_rels
    except Exception:
        return relations


class Operator:
    """Protocol for reasoning or calculation operators."""

    name: str

    def applicable(self, state: MicroState) -> bool:  # pragma: no cover - interface
        return True

    def apply(self, state: MicroState) -> Tuple[MicroState, float]:  # pragma: no cover - interface
        raise NotImplementedError


@dataclass
class SimplifyOperator(Operator):
    """Canonicalize all relations using :func:`simplify_expr`."""

    name: str = "simplify"

    def applicable(self, state: MicroState) -> bool:  # pragma: no cover - trivial
        return bool(state.C["symbolic"])

    def apply(self, state: MicroState) -> Tuple[MicroState, float]:
        before = sum(len(r) for r in state.C["symbolic"])
        state.C["symbolic"] = [simplify_expr(r) for r in state.C["symbolic"]]
        after = sum(len(r) for r in state.C["symbolic"])
        delta = float(before - after)
        return state, delta


@dataclass
class SubstituteOperator(Operator):
    """Perform deterministic substitutions on all relations."""

    replacements: dict[str, str]
    name: str = "substitute"

    def applicable(self, state: MicroState) -> bool:  # pragma: no cover - trivial
        return bool(self.replacements) and bool(state.C["symbolic"])

    def apply(self, state: MicroState) -> Tuple[MicroState, float]:
        step = {"action": "substitute", "args": {"replacements": self.replacements}}
        new_rel = rewrite_relations(state.C["symbolic"], step)
        delta = float(len(state.C["symbolic"]) - len(new_rel))
        state.C["symbolic"] = new_rel
        return state, delta


@dataclass
class FeasibleSampleOperator(Operator):
    """Toy numeric sampler that records a random point for free variables."""

    name: str = "feasible_sample"

    def applicable(self, state: MicroState) -> bool:  # pragma: no cover - trivial
        return bool(state.V["symbolic"]["variables"])

    def apply(self, state: MicroState) -> Tuple[MicroState, float]:
        import random

<<<<<<< HEAD
        sample: dict[str, float] = {}
        for v in state.variables:
            low, high = state.domain.get(v, (None, None))
            tags = state.qual.get(v, set())
            # Apply qualitative sign hints
            if "positive" in tags:
                low = max(low or 0.0, 0.0)
            if "nonnegative" in tags:
                low = max(low or 0.0, 0.0)
            if "negative" in tags:
                high = min(high or 0.0, 0.0)
            if "nonpositive" in tags:
                high = min(high or 0.0, 0.0)
            # Default bounds when unspecified
            if low is None:
                low = -1.0
            if high is None:
                high = 1.0
            if low >= high:
                high = low + 1.0
            sample[v] = random.uniform(low, high)
        state.derived["sample"] = sample
=======
        sample = {v: random.random() for v in state.V["symbolic"]["variables"]}
        state.V["symbolic"]["derived"]["sample"] = sample
>>>>>>> fdeb8911
        return state, 0.0


@dataclass
class SolveOperator(Operator):
    """Solve relations for a target symbol when system is determined."""

    name: str = "solve"

    def applicable(self, state: MicroState) -> bool:  # pragma: no cover - trivial
        return (
            state.degrees_of_freedom == 0
            and bool(state.C["symbolic"])
            and not state.A["symbolic"]["candidates"]
        )

    def apply(self, state: MicroState) -> Tuple[MicroState, float]:
        # Pick the first variable that is not yet bound in the environment.
        # When all variables are bound already, fall back to the first variable
        # so that its value can still be surfaced as a candidate answer.
        target = next((v for v in state.V["symbolic"]["variables"] if v not in state.V["symbolic"]["env"]), None)
        if target is None and state.V["symbolic"]["variables"]:
            target = state.V["symbolic"]["variables"][0]

        # Substitute known bindings into the relations before solving
        rels = _apply_env(state.C["symbolic"], state.V["symbolic"]["env"])

        sols: list[Any]
        if target in state.V["symbolic"]["env"]:
            sols = [str(state.V["symbolic"]["env"][target])]
        else:
            sols = solve_for(rels, target) if target else []
            if not sols:
                sols = solve_any(rels)
        if sols:
            state.A["symbolic"]["candidates"].extend(sols)
            return state, 1.0
        return state, 0.0


@dataclass
class VerifyOperator(Operator):
    """Verify the latest candidate against original relations."""

    name: str = "verify"

    def applicable(self, state: MicroState) -> bool:  # pragma: no cover - trivial
        return (
            state.degrees_of_freedom == 0
            and bool(state.A["symbolic"]["candidates"])
            and state.A["symbolic"]["final"] is None
        )

    def apply(self, state: MicroState) -> Tuple[MicroState, float]:
        try:
            candidate = str(state.A["symbolic"]["candidates"][-1])
        except Exception:
            return state, 0.0

        # Choose the variable corresponding to the candidate: first unbound symbol
        var = next((v for v in state.V["symbolic"]["variables"] if v not in state.V["symbolic"]["env"]), None)

        # Substitute known bindings into the relations before verification
        rels = _apply_env(state.C["symbolic"], state.V["symbolic"]["env"])

        if verify_candidate(rels, candidate, varname=var):
            state.A["symbolic"]["final"] = candidate
            return state, 1.0
        return state, 0.0


@dataclass
class EliminateOperator(Operator):
    """Eliminate one variable by solving and substituting.

    Progress signal: number of occurrences of the eliminated symbol removed
    from the relations."""

    name: str = "eliminate"

    def applicable(self, state: MicroState) -> bool:  # pragma: no cover - trivial
        return len(state.V["symbolic"]["variables"]) > 1 and bool(state.C["symbolic"])

    def apply(self, state: MicroState) -> Tuple[MicroState, float]:
        target = state.V["symbolic"]["variables"][-1]
        before = sum(r.count(target) for r in state.C["symbolic"])
        new_rel = rewrite_relations(
            state.C["symbolic"],
            {"action": "eliminate_symbol", "args": {"symbol": target}},
        )
        after = sum(r.count(target) for r in new_rel)
        delta = float(before - after)
        if delta > 0:
            state.C["symbolic"] = new_rel
            state.V["symbolic"]["variables"] = [v for v in state.V["symbolic"]["variables"] if v != target]
        return state, delta


@dataclass
class TransformOperator(Operator):
    """Apply a deterministic algebraic rewrite (expand, factor, …).

    Progress signal: change in total relation string length (positive when the
    rewritten form is shorter)."""

    action: str = "expand"
    name: str = "transform"

    def applicable(self, state: MicroState) -> bool:  # pragma: no cover - trivial
        return bool(state.C["symbolic"])

    def apply(self, state: MicroState) -> Tuple[MicroState, float]:
        before = sum(len(r) for r in state.C["symbolic"])
        new_rel = rewrite_relations(state.C["symbolic"], {"action": self.action})
        after = sum(len(r) for r in new_rel)
        state.C["symbolic"] = new_rel
        return state, float(before - after)


@dataclass
class CaseSplitOperator(Operator):
    """Split simple squared equalities into linear cases.

    Progress signal: number of case relations generated."""

    name: str = "case_split"

    def applicable(self, state: MicroState) -> bool:  # pragma: no cover - trivial
        return bool(state.C["symbolic"])

    def apply(self, state: MicroState) -> Tuple[MicroState, float]:
        try:
            import sympy as sp
            from sympy.parsing.sympy_parser import (
                implicit_multiplication_application,
                parse_expr,
                standard_transformations,
            )
            trans = (*standard_transformations, implicit_multiplication_application)
            cases: list[str] = []
            for r in state.C["symbolic"]:
                op, lhs, rhs = parse_relation_sides(r)
                if op != "=":
                    continue
                L = parse_expr(lhs, transformations=trans)
                R = parse_expr(rhs, transformations=trans)
                if L.is_Pow and L.exp == 2 and len(L.free_symbols) == 1 and R.is_number:
                    sym = list(L.free_symbols)[0]
                    root = sp.sqrt(R)
                    cases.append(f"{sp.sstr(sym)} = {sp.sstr(root)}")
                    cases.append(f"{sp.sstr(sym)} = {sp.sstr(-root)}")
                    break
            if cases:
                state.V["symbolic"]["derived"]["cases"] = cases
                return state, float(len(cases))
        except Exception:
            pass
        return state, 0.0


@dataclass
class BoundInferOperator(Operator):
    """Infer numeric bounds from inequality relations.

    Progress signal: number of bound endpoints added or tightened."""

    name: str = "bound_infer"

    def applicable(self, state: MicroState) -> bool:  # pragma: no cover - trivial
        return bool(state.C["symbolic"])

    def apply(self, state: MicroState) -> Tuple[MicroState, float]:
        try:
            import sympy as sp
<<<<<<< HEAD
            bounds = dict(state.domain)
=======
            bounds = dict(state.V["symbolic"]["derived"].get("bounds", {}))
>>>>>>> fdeb8911
            changes = 0
            for r in state.C["symbolic"]:
                op, lhs, rhs = parse_relation_sides(r)
                if op not in ("<", "<=", ">", ">="):
                    continue
                try:
                    sym = sp.Symbol(lhs.strip())
                    val = float(sp.sympify(rhs))
                except Exception:
                    continue
                key = str(sym)
                low, high = bounds.get(key, (None, None))
                if op in (">", ">="):
                    if low is None or val > low:
                        low = val
                        changes += 1
                else:  # < or <=
                    if high is None or val < high:
                        high = val
                        changes += 1
                bounds[key] = (low, high)
            if changes:
<<<<<<< HEAD
                state.domain = bounds
                # keep in derived for backward compatibility with older agents
                state.derived["bounds"] = bounds
=======
                state.V["symbolic"]["derived"]["bounds"] = bounds
>>>>>>> fdeb8911
            return state, float(changes)
        except Exception:
            return state, 0.0


@dataclass
class DomainPruneOperator(Operator):
    """Remove sampled values that violate known bounds or qualitative tags.

    Progress signal: number of sample entries removed."""

    name: str = "domain_prune"

    def applicable(self, state: MicroState) -> bool:  # pragma: no cover - trivial
        sample = state.derived.get("sample")
        return isinstance(sample, dict) and bool(sample)

    def apply(self, state: MicroState) -> Tuple[MicroState, float]:
        sample = dict(state.derived.get("sample", {}))
        removed = 0
        for k, v in list(sample.items()):
            low, high = state.domain.get(k, (None, None))
            tags = state.qual.get(k, set())
            if (low is not None and v < low) or (high is not None and v > high):
                sample.pop(k)
                removed += 1
                continue
            if "positive" in tags and v <= 0:
                sample.pop(k)
                removed += 1
                continue
            if "nonnegative" in tags and v < 0:
                sample.pop(k)
                removed += 1
                continue
            if "negative" in tags and v >= 0:
                sample.pop(k)
                removed += 1
                continue
            if "nonpositive" in tags and v > 0:
                sample.pop(k)
                removed += 1
                continue
        if removed:
            state.derived["sample"] = sample
        return state, float(removed)


@dataclass
class NumericSolveOperator(Operator):
    """Evaluate explicit assignments numerically.

    Progress signal: number of candidate answers appended (0 or 1)."""

    name: str = "numeric_solve"

    def applicable(self, state: MicroState) -> bool:  # pragma: no cover - trivial
        return bool(state.C["symbolic"]) and not state.A["symbolic"]["candidates"]

    def apply(self, state: MicroState) -> Tuple[MicroState, float]:
        for r in state.C["symbolic"]:
            op, lhs, rhs = parse_relation_sides(r)
            if op != "=":
                continue
            ok, val = evaluate_with_env(rhs, state.V["symbolic"]["env"])
            if not ok:
                ok, val = evaluate_numeric(rhs)
            if ok:
                state.A["symbolic"]["candidates"].append(str(val))
                return state, 1.0
        return state, 0.0


@dataclass
class GridRefineOperator(Operator):
    """Refine the numeric sample grid by rounding values.

    Progress signal: number of sample entries updated."""

    name: str = "grid_refine"

    def applicable(self, state: MicroState) -> bool:  # pragma: no cover - trivial
        sample = state.V["symbolic"]["derived"].get("sample")
        return isinstance(sample, dict) and bool(sample)

    def apply(self, state: MicroState) -> Tuple[MicroState, float]:
        sample = dict(state.V["symbolic"]["derived"].get("sample", {}))
        changes = 0
        for k, v in sample.items():
            try:
                rv = round(float(v), 3)
                if rv != v:
                    sample[k] = rv
                    changes += 1
            except Exception:
                continue
        if changes:
            state.V["symbolic"]["derived"]["sample"] = sample
        return state, float(changes)


@dataclass
class QuadratureOperator(Operator):
    """Compute a definite integral stored in ``derived``.

    Expects ``state.V["symbolic"]["derived"]['integrand']`` (expression in ``x``) and
    ``state.V["symbolic"]["derived"]['interval']`` as ``(a, b)``.
    Progress signal: 1.0 when integral value is produced."""

    name: str = "quadrature"

    def applicable(self, state: MicroState) -> bool:  # pragma: no cover - trivial
        return "integrand" in state.V["symbolic"]["derived"] and "interval" in state.V["symbolic"]["derived"]

    def apply(self, state: MicroState) -> Tuple[MicroState, float]:
        try:
            import sympy as sp
            x = sp.Symbol("x")
            f_expr = sp.sympify(str(state.V["symbolic"]["derived"].get("integrand")))
            a, b = state.V["symbolic"]["derived"].get("interval")
            val = float(sp.integrate(f_expr, (x, a, b)))
            state.V["symbolic"]["derived"]["integral"] = val
            return state, 1.0
        except Exception:
            return state, 0.0


@dataclass
class RationalizeOperator(Operator):
    """Convert numeric candidates to rational form.

    Progress signal: number of candidate answers changed."""

    name: str = "rationalize"

    def applicable(self, state: MicroState) -> bool:  # pragma: no cover - trivial
        return any("." in str(a) for a in state.A["symbolic"]["candidates"])

    def apply(self, state: MicroState) -> Tuple[MicroState, float]:
        try:
            import sympy as sp
            new_answers = []
            changes = 0
            for a in state.A["symbolic"]["candidates"]:
                try:
                    r = sp.Rational(str(a)).limit_denominator()
                    if str(r) != str(a):
                        changes += 1
                    new_answers.append(str(r))
                except Exception:
                    new_answers.append(str(a))
            if changes:
                state.A["symbolic"]["candidates"] = new_answers
            return state, float(changes)
        except Exception:
            return state, 0.0


# Default operator pool used by the high-level scheduler entrypoint.
#
# The set is intentionally small; it demonstrates the operator protocol with a
# mix of symbolic and validation steps while keeping the scheduling loop
# lightweight.  Additional operators can be appended by callers as needed.
DEFAULT_OPERATORS: list[Operator] = [
    SolveOperator(),
    VerifyOperator(),
    SimplifyOperator(),
    EliminateOperator(),
    TransformOperator(),
    CaseSplitOperator(),
    BoundInferOperator(),
    DomainPruneOperator(),
    NumericSolveOperator(),
    GridRefineOperator(),
    QuadratureOperator(),
    RationalizeOperator(),
]<|MERGE_RESOLUTION|>--- conflicted
+++ resolved
@@ -113,7 +113,6 @@
     def apply(self, state: MicroState) -> Tuple[MicroState, float]:
         import random
 
-<<<<<<< HEAD
         sample: dict[str, float] = {}
         for v in state.variables:
             low, high = state.domain.get(v, (None, None))
@@ -136,10 +135,6 @@
                 high = low + 1.0
             sample[v] = random.uniform(low, high)
         state.derived["sample"] = sample
-=======
-        sample = {v: random.random() for v in state.V["symbolic"]["variables"]}
-        state.V["symbolic"]["derived"]["sample"] = sample
->>>>>>> fdeb8911
         return state, 0.0
 
 
@@ -314,11 +309,7 @@
     def apply(self, state: MicroState) -> Tuple[MicroState, float]:
         try:
             import sympy as sp
-<<<<<<< HEAD
             bounds = dict(state.domain)
-=======
-            bounds = dict(state.V["symbolic"]["derived"].get("bounds", {}))
->>>>>>> fdeb8911
             changes = 0
             for r in state.C["symbolic"]:
                 op, lhs, rhs = parse_relation_sides(r)
@@ -341,13 +332,9 @@
                         changes += 1
                 bounds[key] = (low, high)
             if changes:
-<<<<<<< HEAD
                 state.domain = bounds
                 # keep in derived for backward compatibility with older agents
                 state.derived["bounds"] = bounds
-=======
-                state.V["symbolic"]["derived"]["bounds"] = bounds
->>>>>>> fdeb8911
             return state, float(changes)
         except Exception:
             return state, 0.0
