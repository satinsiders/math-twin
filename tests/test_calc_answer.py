--- conflicted
+++ resolved
@@ -46,7 +46,6 @@
         raise TimeoutError
 
     monkeypatch.setattr(tools, "_run_with_timeout", _timeout)
-<<<<<<< HEAD
     assert tools._calc_answer("diff(x**2, x)", '{}') == "Derivative(x**2, x)"
 
 
@@ -55,13 +54,4 @@
 
 
 def test_calc_answer_equation_rhs() -> None:
-    assert _calc_answer("y = m x", '{"m": 3, "x": 4}') == 12
-=======
-    with pytest.raises(ValueError):
-        tools._calc_answer("diff(x**2, x)", '{}')
-
-
-def test_calc_answer_rejects_equations() -> None:
-    with pytest.raises(ValueError):
-        _calc_answer("2 = 2", '{}')
->>>>>>> 6fa9e6cf
+    assert _calc_answer("y = m x", '{"m": 3, "x": 4}') == 12