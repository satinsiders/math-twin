--- conflicted
+++ resolved
@@ -4,12 +4,9 @@
 import json
 import os
 import re
-<<<<<<< HEAD
-from typing import Any, Callable
-=======
+
 from types import ModuleType
 from typing import Any, Callable, cast
->>>>>>> e7ec4a3b
 
 try:  # pragma: no cover - optional dependency
     import json5 as _json5  # type: ignore
