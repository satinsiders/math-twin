--- conflicted
+++ resolved
@@ -7,25 +7,6 @@
 import tempfile
 from pathlib import Path
 from typing import Any
-<<<<<<< HEAD
-import sympy as sp  # type: ignore
-
-import matplotlib  # type: ignore
-import matplotlib.pyplot as plt  # type: ignore
-from agents.tool import function_tool as tool  # type: ignore
-
-# Prefer an interactive backend when a display is available; otherwise fall back
-_prefer_tk = os.environ.get("DISPLAY") or os.environ.get("MPLBACKEND") == "TkAgg"
-try:
-    if _prefer_tk:
-        matplotlib.use("TkAgg")
-    else:
-        matplotlib.use("Agg")
-except Exception:
-    matplotlib.use("Agg")
-=======
-
->>>>>>> 1c7e726e
 
 __all__ = [
     "make_html_table_tool",
