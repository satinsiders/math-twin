--- conflicted
+++ resolved
@@ -42,411 +42,6 @@
 
 __all__ = ["generate_twin"]
 
-
-<<<<<<< HEAD
-=======
-# Default tools available to most agents.  TemplateAgent is intentionally given
-# a more restrictive list that excludes ``render_graph_tool`` and ``make_html_table_tool``.
-_TOOLS = [calc_answer_tool, render_graph_tool, make_html_table_tool]
-_TEMPLATE_TOOLS = [calc_answer_tool]
-_TEMPLATE_MAX_RETRIES = 3
-_JSON_MAX_RETRIES = 3
-
-# Steps whose outputs are expected to be JSON‑serializable before running QA.
-# The registry can be extended in tests or by downstream code if new steps are
-# introduced that require JSON validation.
-_JSON_STEPS = {
-    "parse",
-    "concept",
-    "template",
-    "sample",
-    "symbolic",
-    "operations",
-    "visual",
-    "answer",
-    "stem_choice",
-    "format",
-}
-
-
-def invoke_agent(
-    agent: Any,
-    payload: str,
-    *,
-    tools: list[Any] | None = None,
-    expect_json: bool = True,
-    max_retries: int = _JSON_MAX_RETRIES,
-) -> tuple[Any | None, str | None]:
-    """Run an agent and parse its output.
-
-    Parameters
-    ----------
-    agent:
-        Agent instance to execute via ``AgentsRunner.run_sync``.
-    payload:
-        Textual input supplied to the agent.
-    tools:
-        Optional list of tools passed through to the agent runner.
-    expect_json:
-        When ``True`` the agent's final output is parsed as JSON using
-        :func:`safe_json`.
-    max_retries:
-        Number of attempts to retry the agent when JSON parsing fails.
-
-    Returns
-    -------
-    tuple
-        ``(result, error)`` where ``result`` is the parsed JSON object or raw
-        string returned by the agent and ``error`` is an error message when the
-        invocation fails or ``None`` on success.
-
-    Error Semantics
-    ---------------
-    * Exceptions raised by ``AgentsRunner.run_sync`` are captured and surfaced
-      as ``"<AgentName> failed: <exc>"``.
-    * If ``expect_json`` is ``True`` and the output cannot be parsed after
-      ``max_retries`` attempts, the returned error follows the same format.
-    """
-
-    agent_name = getattr(agent, "name", getattr(agent, "__name__", str(agent)))
-    attempts = 0
-    while True:
-        try:
-            res = AgentsRunner.run_sync(agent, input=payload, tools=tools)
-        except Exception as exc:  # pragma: no cover - defensive
-            return None, f"{agent_name} failed: {exc}"
-
-        out = get_final_output(res)
-        if not expect_json:
-            return out, None
-
-        try:
-            return safe_json(out), None
-        except ValueError as exc:
-            attempts += 1
-            if attempts >= max_retries:
-                return None, f"{agent_name} failed: {exc}"
-
-
-# ---------------------------------------------------------------------------
-# Simple sequential graph executor – keeps dependencies minimal.
-# ---------------------------------------------------------------------------
-
-@dataclass(slots=True)
-class _Graph:
-    steps: list[Callable[[dict[str, Any]], dict[str, Any]]]
-
-
-class _Runner:
-    """Minimal re‑implementation of a sequential task executor with QA checks.
-
-    The runner executes each pipeline step sequentially and performs a QA check
-    after every step.  If the QA step fails the corresponding pipeline step is
-    retried until QA passes.  Optionally a maximum number of QA retries can be
-    supplied to prevent infinite loops.
-    """
-
-    def __init__(
-        self,
-        graph: _Graph,
-        *,
-        verbose: bool = False,
-        qa_max_retries: int | None = None,
-    ) -> None:
-        self.graph = graph
-        self.verbose = verbose
-        self.qa_max_retries = qa_max_retries
-        self.logger = logging.getLogger(__name__)
-        self.logger.setLevel(logging.DEBUG if verbose else logging.WARNING)
-
-    def _execute_step(
-        self, step: Callable[[dict[str, Any]], dict[str, Any]], data: dict[str, Any]
-    ) -> tuple[
-        dict[str, Any],
-        bool,
-        list[Callable[[dict[str, Any]], dict[str, Any]]] | None,
-        dict[str, Any],
-    ]:
-        before = dict(data)
-        result = step(data)
-        skip_qa = bool(result.pop("skip_qa", False))
-        next_steps = result.pop("next_steps", None)
-        return result, skip_qa, next_steps, before
-
-    def _qa_check(
-        self,
-        name: str,
-        data: dict[str, Any],
-        idx: int,
-        attempts: int,
-        total_steps: int,
-        json_required: bool,
-    ) -> tuple[bool, str]:
-        try:
-            qa_in = json.dumps({"step": name, "data": data})
-        except (TypeError, ValueError) as exc:
-            if not json_required:
-                raise RuntimeError(f"QAAgent failed: {exc}")
-            qa_out = f"non-serializable data: {exc}"
-            self.logger.debug(
-                "[twin-generator] step %d/%d: %s QA round %d: %s",
-                idx + 1,
-                total_steps,
-                name,
-                attempts + 1,
-                qa_out,
-            )
-            return False, qa_out
-        try:
-            qa_res = AgentsRunner.run_sync(QAAgent, input=qa_in, tools=_TOOLS)
-            qa_out = get_final_output(qa_res).strip().lower()
-        except Exception as exc:  # pragma: no cover - defensive
-            raise RuntimeError(f"QAAgent failed: {exc}")
-        self.logger.debug(
-            "[twin-generator] step %d/%d: %s QA round %d: %s",
-            idx + 1,
-            total_steps,
-            name,
-            attempts + 1,
-            qa_out,
-        )
-        return qa_out == "pass", qa_out
-
-    def run(self, inputs: dict[str, Any]) -> dict[str, Any]:
-        data = dict(inputs)
-        steps = list(self.graph.steps)
-        idx = 0
-        while idx < len(steps):
-            step = steps[idx]
-            name = step.__name__.replace("_step_", "").lstrip("_")
-            attempts = 0
-            while True:
-                self.logger.debug(
-                    "[twin-generator] step %d/%d: %s attempt %d",
-                    idx + 1,
-                    len(steps),
-                    name,
-                    attempts + 1,
-                )
-                data, skip_qa, next_steps, before = self._execute_step(step, data)
-                if "error" in data:
-                    return {"output": data}
-                if skip_qa:
-                    if next_steps:
-                        steps[idx + 1 : idx + 1] = next_steps
-                    break
-                json_required = name in _JSON_STEPS
-                try:
-                    passed, qa_out = self._qa_check(
-                        name, data, idx, attempts, len(steps), json_required
-                    )
-                except RuntimeError as exc:
-                    return {"output": {"error": str(exc)}}
-                if passed:
-                    if next_steps:
-                        steps[idx + 1 : idx + 1] = next_steps
-                    break
-                attempts += 1
-                if (
-                    self.qa_max_retries is not None
-                    and attempts >= self.qa_max_retries
-                ):
-                    return {
-                        "output": {
-                            "error": f"QA failed for {name}: {qa_out}",
-                        }
-                    }
-                data = before
-            idx += 1
-        return {"output": data}
-
-
-# ---------------------------------------------------------------------------
-# Pipeline steps – each mutates and returns `data` dict.
-# ---------------------------------------------------------------------------
-
-
-def _step_parse(data: dict[str, Any]) -> dict[str, Any]:
-    out, err = invoke_agent(
-        ParserAgent,
-        data["problem_text"] + "\n" + data["solution"],
-        tools=_TOOLS,
-        max_retries=1,
-    )
-    if err:
-        data["error"] = err
-        return data
-    data["parsed"] = cast(dict[str, Any], out)
-    return data
-
-
-def _step_concept(data: dict[str, Any]) -> dict[str, Any]:
-    out, err = invoke_agent(
-        ConceptAgent, str(data["parsed"]), tools=_TOOLS, expect_json=False
-    )
-    if err:
-        data["error"] = err
-        return data
-    data["concept"] = cast(str, out)
-    return data
-
-
-def _step_template(data: dict[str, Any]) -> dict[str, Any]:
-    payload = json.dumps({"parsed": data["parsed"], "concept": data["concept"]})
-    out, err = invoke_agent(
-        TemplateAgent,
-        payload,
-        tools=_TEMPLATE_TOOLS,
-        max_retries=_TEMPLATE_MAX_RETRIES,
-    )
-    if err:
-        data["error"] = err
-        return data
-    data["template"] = cast(dict[str, Any], out)
-    return data
-
-
-def _step_sample(data: dict[str, Any]) -> dict[str, Any]:
-    out, err = invoke_agent(
-        SampleAgent, json.dumps({"template": data["template"]}), tools=_TOOLS
-    )
-    if err:
-        data["error"] = err
-        return data
-    if not isinstance(out, dict):
-        data["error"] = "SampleAgent produced non-dict params"
-        return data
-    _, skipped = _sanitize_params(out)
-    if skipped:
-        bad = ", ".join(f"{k}={out[k]!r}" for k in skipped)
-        data["error"] = f"SampleAgent produced non-numeric params: {bad}"
-        return data
-    data["params"] = out
-    return data
-
-
-def _step_symbolic(data: dict[str, Any]) -> dict[str, Any]:
-    payload = json.dumps({"template": data["template"], "params": data["params"]})
-    sol, err = invoke_agent(
-        SymbolicSolveAgent, payload, tools=_TOOLS, expect_json=False
-    )
-    if err:
-        data["symbolic_error"] = err.replace("SymbolicSolveAgent", "Symbolic agents")
-        return data
-    data["symbolic_solution"] = cast(str, sol)
-    simp, err = invoke_agent(
-        SymbolicSimplifyAgent, data["symbolic_solution"], tools=_TOOLS, expect_json=False
-    )
-    if err:
-        data["symbolic_error"] = err.replace("SymbolicSimplifyAgent", "Symbolic agents")
-        return data
-    data["symbolic_simplified"] = cast(str, simp)
-    return data
-
-
-def _step_operations(data: dict[str, Any]) -> dict[str, Any]:
-    ops = data.get("template", {}).get("operations") or []
-    if not ops:
-        data["skip_qa"] = True
-        return data
-
-    payload = json.dumps({"data": data, "operations": ops})
-    out, err = invoke_agent(OperationsAgent, payload, tools=_TOOLS)
-    if err:
-        data["error"] = err
-        return data
-    if isinstance(out, dict):
-        params_out = out.get("params")
-        if isinstance(params_out, dict):
-            _, skipped = _sanitize_params(params_out)
-            if skipped:
-                bad = ", ".join(f"{k}={params_out[k]!r}" for k in skipped)
-                data["error"] = f"OperationsAgent produced non-numeric params: {bad}"
-                return data
-        data.update(out)
-    return data
-
-
-def _step_visual(data: dict[str, Any]) -> dict[str, Any]:
-    visual = data.get("template", {}).get("visual")
-    if not isinstance(visual, dict):
-        visual = {"type": "none"}
-    force = bool(data.get("force_graph"))
-    user_spec = data.get("graph_spec")
-
-    vtype = visual.get("type")
-    if vtype == "graph":
-        spec = visual.get("data", {}) or C.DEFAULT_GRAPH_SPEC
-        data["graph_path"] = _render_graph(json.dumps(spec))
-        return data
-
-    if force:
-        gspec = user_spec or C.DEFAULT_GRAPH_SPEC
-        data["graph_path"] = _render_graph(json.dumps(gspec))
-        return data
-
-    if vtype == "table":
-        data["table_html"] = _make_html_table(json.dumps(visual.get("data", {})))
-    return data
-
-
-def _step_answer(data: dict[str, Any]) -> dict[str, Any]:
-    expr = data["template"].get("answer_expression", "0")
-    data["answer"] = _calc_answer(expr, json.dumps(data["params"]))
-    return data
-
-
-def _step_stem_choice(data: dict[str, Any]) -> dict[str, Any]:
-    payload: dict[str, Any] = {
-        "template": data["template"],
-        "params": data["params"],
-    }
-    if "graph_path" in data:
-        payload["graph_path"] = data["graph_path"]
-    if "table_html" in data:
-        payload["table_html"] = data["table_html"]
-
-    out, err = invoke_agent(StemChoiceAgent, json.dumps(payload), tools=_TOOLS)
-    if err:
-        data["error"] = err
-        return data
-    data["stem_data"] = out
-    return data
-
-
-def _step_format(data: dict[str, Any]) -> dict[str, Any]:
-    answer_value = str(data["answer"])
-
-    payload: dict[str, Any] = {
-        "twin_stem": data["stem_data"].get("twin_stem"),
-        "choices": data["stem_data"].get("choices"),
-        "answer_value": answer_value,
-        "rationale": data["stem_data"].get("rationale"),
-    }
-    if "graph_path" in data:
-        payload["graph_path"] = data["graph_path"]
-    if "table_html" in data:
-        payload["table_html"] = data["table_html"]
-
-    out, err = invoke_agent(FormatterAgent, json.dumps(payload), tools=_TOOLS)
-    if err:
-        data["error"] = err
-        return data
-
-    out = cast(dict[str, Any], out)
-
-    # Pass‑through assets in case the formatter dropped them
-    if "graph_path" in data:
-        out["graph_path"] = data["graph_path"]
-    if "table_html" in data:
-        out["table_html"] = data["table_html"]
-
-    out = coerce_answers(out)
-    out = validate_output(out)
-    return out
-
-
->>>>>>> 0c016de8
 _PIPELINE = _Graph(
     steps=[
         _step_parse,
